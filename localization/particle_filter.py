--- conflicted
+++ resolved
@@ -15,15 +15,9 @@
 from tf_transformations import quaternion_from_euler, euler_from_quaternion
 import math
 
-<<<<<<< HEAD
-
-VAR_POS = 0.4
-VAR_ANGLE = 0.2
-=======
 # for the particle creation
 var_pos = .5
 var_ang = .25
->>>>>>> 2e5033a9
 
 class ParticleFilter(Node):
 
@@ -198,27 +192,6 @@
             self.publish_average_pose()
             #self.pub_particle_marks()
 
-<<<<<<< HEAD
-        prob_sum = np.sum(probs)
-        if prob_sum == 0:
-            probs = np.ones(len(probs)) / len(probs)
-        else:
-            probs = probs / prob_sum
-            
-        idxs = np.random.choice(
-            np.arange(len(self.particles)),
-            size=len(self.particles),
-            replace=True,
-            p=probs)
-
-        self.particles = self.particles[idxs]
-
-        
-        self.publish_average_pose()
-        self.publish_particle_markers()
-                
-=======
->>>>>>> 2e5033a9
 
     def publish_average_pose(self):
 
